--- conflicted
+++ resolved
@@ -818,31 +818,22 @@
             self.interp('open("foo3", "rb", 2<<18)')
         self.check_user_error(errinf, RuntimeError)
 
-<<<<<<< HEAD
-    def test_dos(self):
+
+    def test_recursionlimit(self):
+        if PY35Plus:
+            experr = RecursionError
+        else:
+            experr = RuntimeError
+        with raises(asteval.UserError) as errinf:
+            self.interp("""def foo(): return foo()\nfoo()""")
+        self.check_user_error(errinf, experr)
+
+    def test_runtime(self):
         self.interp.max_time = 3
         with raises(asteval.TimeOutError):
             self.interp("""for x in range(2<<21): pass""")
         with raises(asteval.TimeOutError):
             self.interp("""while True: pass""")
-=======
-    def test_recursionlimit(self):
-        self.interp("""def foo(): return foo()\nfoo()""")
->>>>>>> e388a003
-        if PY35Plus:
-            experr = RecursionError
-        else:
-            experr = RuntimeError
-        with raises(asteval.UserError) as errinf:
-            self.interp("""def foo(): return foo()\nfoo()""")
-        self.check_user_error(errinf, experr)
-
-    def test_runtime(self):
-        self.interp.max_time = 3
-        self.interp("""for x in range(2<<21): pass""")
-        self.check_error('RuntimeError', 'time limit')
-        self.interp("""while True: pass""")
-        self.check_error('RuntimeError', 'time limit')
 
 
     def test_kaboom(self):
@@ -956,7 +947,6 @@
         }
 
         aeval = Interpreter(usersyms=usersyms, readonly_symbols={"a", "b", "c", "d", "foo", "bar"})
-<<<<<<< HEAD
         
         with raises(asteval.UserError) as errinf:
             aeval("a = 20")
@@ -976,15 +966,6 @@
         with raises(asteval.UserError) as errinf:
             aeval("bar = None")
         self.check_user_error(errinf, NameError)
-=======
-
-        aeval("a = 20")
-        aeval("def b(): return 100")
-        aeval("c += 1")
-        aeval("del d")
-        aeval("def foo(): return 55")
-        aeval("bar = None")
->>>>>>> e388a003
         aeval("x = 21")
         aeval("y += a")
 
